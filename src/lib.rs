--- conflicted
+++ resolved
@@ -180,10 +180,7 @@
         self.response.text().await.unwrap()
     }
 
-<<<<<<< HEAD
     #[allow(dead_code)]
-=======
->>>>>>> 251b3117
     pub async fn bytes(self) -> Bytes {
         self.response.bytes().await.unwrap()
     }
